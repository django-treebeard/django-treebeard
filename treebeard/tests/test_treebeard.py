# -*- coding: utf-8 -*-
"""Unit/Functional tests"""

import datetime
import os

from django.contrib.admin.sites import AdminSite
from django.contrib.admin.views.main import ChangeList
from django.contrib.auth.models import User, AnonymousUser
from django.contrib.messages.storage.fallback import FallbackStorage
from django.db.models import Q
from django.db.models.signals import post_save
from django.dispatch import receiver
from django.template import Template, Context
from django.test import TestCase
from django.test.client import RequestFactory
from django.templatetags.static import static
import pytest

from treebeard import numconv
from treebeard.admin import admin_factory, TO_FIELD_VAR
from treebeard.exceptions import InvalidPosition, InvalidMoveToDescendant,\
    PathOverflow, MissingNodeOrderBy, NodeAlreadySaved
from treebeard.forms import movenodeform_factory
from treebeard.tests import models
from treebeard.tests.admin import register_all as admin_register_all


admin_register_all()


BASE_DATA = [
    {'data': {'desc': '1'}},
    {'data': {'desc': '2'}, 'children': [
        {'data': {'desc': '21'}},
        {'data': {'desc': '22'}},
        {'data': {'desc': '23'}, 'children': [
            {'data': {'desc': '231'}},
        ]},
        {'data': {'desc': '24'}},
    ]},
    {'data': {'desc': '3'}},
    {'data': {'desc': '4'}, 'children': [
        {'data': {'desc': '41'}},
    ]}]
UNCHANGED = [
    ('1', 1, 0),
    ('2', 1, 4),
    ('21', 2, 0),
    ('22', 2, 0),
    ('23', 2, 1),
    ('231', 3, 0),
    ('24', 2, 0),
    ('3', 1, 0),
    ('4', 1, 1),
    ('41', 2, 0)]


def _prepare_db_test(request):
    case = TestCase(methodName='__init__')
    case._pre_setup()
    request.addfinalizer(case._post_teardown)
    return request.param


def idfn(fixture_value):
    return fixture_value.__name__

@pytest.fixture(scope='function',
                params=models.BASE_MODELS + models.PROXY_MODELS,
                ids=idfn)
def model(request):
    return _prepare_db_test(request)


@pytest.fixture(scope='function', params=models.BASE_MODELS, ids=idfn)
def model_without_proxy(request):
    return _prepare_db_test(request)


@pytest.fixture(scope='function', params=models.UNICODE_MODELS, ids=idfn)
def model_with_unicode(request):
    return _prepare_db_test(request)


@pytest.fixture(scope='function', params=models.SORTED_MODELS, ids=idfn)
def sorted_model(request):
    return _prepare_db_test(request)


@pytest.fixture(scope='function', params=models.RELATED_MODELS, ids=idfn)
def related_model(request):
    return _prepare_db_test(request)


@pytest.fixture(scope='function', params=models.INHERITED_MODELS, ids=idfn)
def inherited_model(request):
    return _prepare_db_test(request)


@pytest.fixture(scope='function', params=models.MP_SHORTPATH_MODELS, ids=idfn)
def mpshort_model(request):
    return _prepare_db_test(request)


@pytest.fixture(scope='function', params=[models.MP_TestNodeShortPath], ids=idfn)
def mpshortnotsorted_model(request):
    return _prepare_db_test(request)


@pytest.fixture(scope='function', params=[models.MP_TestNodeAlphabet], ids=idfn)
def mpalphabet_model(request):
    return _prepare_db_test(request)


@pytest.fixture(scope='function', params=[models.MP_TestNodeSortedAutoNow], ids=idfn)
def mpsortedautonow_model(request):
    return _prepare_db_test(request)

@pytest.fixture(scope='function', params=[models.MP_TestNodeSmallStep])
def mpsmallstep_model(request):
    return _prepare_db_test(request)


@pytest.fixture(scope='function', params=[models.MP_TestManyToManyWithUser])
def mpm2muser_model(request):
    return _prepare_db_test(request)


class TestTreeBase(object):
    def got(self, model):
        if model in [models.NS_TestNode, models.NS_TestNode_Proxy]:
            # this slows down nested sets tests quite a bit, but it has the
            # advantage that we'll check the node edges are correct
            d = {}
            for tree_id, lft, rgt in model.objects.values_list('tree_id',
                                                               'lft',
                                                               'rgt'):
                d.setdefault(tree_id, []).extend([lft, rgt])
            for tree_id, got_edges in d.items():
                assert len(got_edges) == max(got_edges)
                good_edges = list(range(1, len(got_edges) + 1))
                assert sorted(got_edges) == good_edges

        return [(o.desc, o.get_depth(), o.get_children_count())
                for o in model.get_tree()]

    def _assert_get_annotated_list(self, model, expected, parent=None):
        results = model.get_annotated_list(parent)
        got = [
            (obj[0].desc, obj[1]['open'], obj[1]['close'], obj[1]['level'])
            for obj in results
        ]
        assert expected == got
        assert all([type(obj[0]) == model for obj in results])


class TestEmptyTree(TestTreeBase):

    def test_load_bulk_empty(self, model):
        ids = model.load_bulk(BASE_DATA)
        got_descs = [obj.desc
                     for obj in model.objects.filter(id__in=ids)]
        expected_descs = [x[0] for x in UNCHANGED]
        assert sorted(got_descs) == sorted(expected_descs)
        assert self.got(model) == UNCHANGED

    def test_dump_bulk_empty(self, model):
        assert model.dump_bulk() == []

    def test_add_root_empty(self, model):
        model.add_root(desc='1')
        expected = [('1', 1, 0)]
        assert self.got(model) == expected

    def test_get_root_nodes_empty(self, model):
        got = model.get_root_nodes()
        expected = []
        assert [node.desc for node in got] == expected

    def test_get_first_root_node_empty(self, model):
        got = model.get_first_root_node()
        assert got is None

    def test_get_last_root_node_empty(self, model):
        got = model.get_last_root_node()
        assert got is None

    def test_get_tree(self, model):
        got = list(model.get_tree())
        assert got == []

    def test_get_annotated_list(self, model):
        expected = []
        self._assert_get_annotated_list(model, expected)


class TestNonEmptyTree(TestTreeBase):

    @classmethod
    def setup_class(cls):
        for model in models.BASE_MODELS:
            model.load_bulk(BASE_DATA)

    @classmethod
    def teardown_class(cls):
        models.empty_models_tables(models.BASE_MODELS)


class TestClassMethods(TestNonEmptyTree):

    def test_load_bulk_existing(self, model):
        # inserting on an existing node
        node = model.objects.get(desc='231')
        ids = model.load_bulk(BASE_DATA, node)
        expected = [('1', 1, 0),
                    ('2', 1, 4),
                    ('21', 2, 0),
                    ('22', 2, 0),
                    ('23', 2, 1),
                    ('231', 3, 4),
                    ('1', 4, 0),
                    ('2', 4, 4),
                    ('21', 5, 0),
                    ('22', 5, 0),
                    ('23', 5, 1),
                    ('231', 6, 0),
                    ('24', 5, 0),
                    ('3', 4, 0),
                    ('4', 4, 1),
                    ('41', 5, 0),
                    ('24', 2, 0),
                    ('3', 1, 0),
                    ('4', 1, 1),
                    ('41', 2, 0)]
        expected_descs = ['1', '2', '21', '22', '23', '231', '24',
                          '3', '4', '41']
        got_descs = [obj.desc for obj in model.objects.filter(id__in=ids)]
        assert sorted(got_descs) == sorted(expected_descs)
        assert self.got(model) == expected

    def test_get_tree_all(self, model):
        nodes = model.get_tree()
        got = [(o.desc, o.get_depth(), o.get_children_count())
               for o in nodes]
        assert got == UNCHANGED
        assert all([type(o) == model for o in nodes])

    def test_dump_bulk_all(self, model):
        assert model.dump_bulk(keep_ids=False) == BASE_DATA

    def test_get_tree_node(self, model):
        node = model.objects.get(desc='231')
        model.load_bulk(BASE_DATA, node)

        # the tree was modified by load_bulk, so we reload our node object
        node = model.objects.get(pk=node.pk)

        nodes = model.get_tree(node)
        got = [(o.desc, o.get_depth(), o.get_children_count())
               for o in nodes]
        expected = [('231', 3, 4),
                    ('1', 4, 0),
                    ('2', 4, 4),
                    ('21', 5, 0),
                    ('22', 5, 0),
                    ('23', 5, 1),
                    ('231', 6, 0),
                    ('24', 5, 0),
                    ('3', 4, 0),
                    ('4', 4, 1),
                    ('41', 5, 0)]
        assert got == expected
        assert all([type(o) == model for o in nodes])

    def test_get_tree_leaf(self, model):
        node = model.objects.get(desc='1')

        assert 0 == node.get_children_count()
        nodes = model.get_tree(node)
        got = [(o.desc, o.get_depth(), o.get_children_count())
               for o in nodes]
        expected = [('1', 1, 0)]
        assert got == expected
        assert all([type(o) == model for o in nodes])

    def test_get_annotated_list_all(self, model):
        expected = [('1', True, [], 0), ('2', False, [], 0),
                    ('21', True, [], 1), ('22', False, [], 1),
                    ('23', False, [], 1), ('231', True, [0], 2),
                    ('24', False, [0], 1), ('3', False, [], 0),
                    ('4', False, [], 0), ('41', True, [0, 1], 1)]
        self._assert_get_annotated_list(model, expected)

    def test_get_annotated_list_node(self, model):
        node = model.objects.get(desc='2')
        expected = [('2', True, [], 0), ('21', True, [], 1),
                    ('22', False, [], 1), ('23', False, [], 1),
                    ('231', True, [0], 2), ('24', False, [0, 1], 1)]
        self._assert_get_annotated_list(model, expected, node)

    def test_get_annotated_list_leaf(self, model):
        node = model.objects.get(desc='1')
        expected = [('1', True, [0], 0)]
        self._assert_get_annotated_list(model, expected, node)

    def test_dump_bulk_node(self, model):
        node = model.objects.get(desc='231')
        model.load_bulk(BASE_DATA, node)

        # the tree was modified by load_bulk, so we reload our node object
        node = model.objects.get(pk=node.pk)

        got = model.dump_bulk(node, False)
        expected = [{'data': {'desc': '231'}, 'children': BASE_DATA}]
        assert got == expected

    def test_load_and_dump_bulk_keeping_ids(self, model):
        exp = model.dump_bulk(keep_ids=True)
        model.objects.all().delete()
        model.load_bulk(exp, None, True)
        got = model.dump_bulk(keep_ids=True)
        assert got == exp
        # do we really have an unchaged tree after the dump/delete/load?
        got = [(o.desc, o.get_depth(), o.get_children_count())
               for o in model.get_tree()]
        assert got == UNCHANGED

    def test_load_and_dump_bulk_with_fk(self, related_model):
        # https://bitbucket.org/tabo/django-treebeard/issue/48/
        related_model.objects.all().delete()
        related, created = models.RelatedModel.objects.get_or_create(
            desc="Test %s" % related_model.__name__)

        related_data = [
            {'data': {'desc': '1', 'related': related.pk}},
            {'data': {'desc': '2', 'related': related.pk}, 'children': [
                {'data': {'desc': '21', 'related': related.pk}},
                {'data': {'desc': '22', 'related': related.pk}},
                {'data': {'desc': '23', 'related': related.pk}, 'children': [
                    {'data': {'desc': '231', 'related': related.pk}},
                ]},
                {'data': {'desc': '24', 'related': related.pk}},
            ]},
            {'data': {'desc': '3', 'related': related.pk}},
            {'data': {'desc': '4', 'related': related.pk}, 'children': [
                {'data': {'desc': '41', 'related': related.pk}},
            ]}]
        related_model.load_bulk(related_data)
        got = related_model.dump_bulk(keep_ids=False)
        assert got == related_data

    def test_get_root_nodes(self, model):
        got = model.get_root_nodes()
        expected = ['1', '2', '3', '4']
        assert [node.desc for node in got] == expected
        assert all([type(node) == model for node in got])

    def test_get_first_root_node(self, model):
        got = model.get_first_root_node()
        assert got.desc == '1'
        assert type(got) == model

    def test_get_last_root_node(self, model):
        got = model.get_last_root_node()
        assert got.desc == '4'
        assert type(got) == model

    def test_add_root(self, model):
        obj = model.add_root(desc='5')
        assert obj.get_depth() == 1
        got = model.get_last_root_node()
        assert got.desc == '5'
        assert type(got) == model

    def test_add_root_with_passed_instance(self, model):
        obj = model(desc='5')
        result = model.add_root(instance=obj)
        assert result == obj
        got = model.get_last_root_node()
        assert got.desc == '5'
        assert type(got) == model

    def test_add_root_with_already_saved_instance(self, model):
        obj = model.objects.get(desc='4')
        with pytest.raises(NodeAlreadySaved):
            model.add_root(instance=obj)


class TestSimpleNodeMethods(TestNonEmptyTree):
    def test_is_root(self, model):
        data = [
            ('2', True),
            ('1', True),
            ('4', True),
            ('21', False),
            ('24', False),
            ('22', False),
            ('231', False),
        ]
        for desc, expected in data:
            got = model.objects.get(desc=desc).is_root()
            assert got == expected

    def test_is_leaf(self, model):
        data = [
            ('2', False),
            ('23', False),
            ('231', True),
        ]
        for desc, expected in data:
            got = model.objects.get(desc=desc).is_leaf()
            assert got == expected

    def test_get_root(self, model):
        data = [
            ('2', '2'),
            ('1', '1'),
            ('4', '4'),
            ('21', '2'),
            ('24', '2'),
            ('22', '2'),
            ('231', '2'),
        ]
        for desc, expected in data:
            node = model.objects.get(desc=desc).get_root()
            assert node.desc == expected
            assert type(node) == model

    def test_get_parent(self, model):
        data = [
            ('2', None),
            ('1', None),
            ('4', None),
            ('21', '2'),
            ('24', '2'),
            ('22', '2'),
            ('231', '23'),
        ]
        data = dict(data)
        objs = {}
        for desc, expected in data.items():
            node = model.objects.get(desc=desc)
            parent = node.get_parent()
            if expected:
                assert parent.desc == expected
                assert type(parent) == model
            else:
                assert parent is None
            objs[desc] = node
            # corrupt the objects' parent cache
            node._parent_obj = 'CORRUPTED!!!'

        for desc, expected in data.items():
            node = objs[desc]
            # asking get_parent to not use the parent cache (since we
            # corrupted it in the previous loop)
            parent = node.get_parent(True)
            if expected:
                assert parent.desc == expected
                assert type(parent) == model
            else:
                assert parent is None

    def test_get_children(self, model):
        data = [
            ('2', ['21', '22', '23', '24']),
            ('23', ['231']),
            ('231', []),
        ]
        for desc, expected in data:
            children = model.objects.get(desc=desc).get_children()
            assert [node.desc for node in children] == expected
            assert all([type(node) == model for node in children])

    def test_get_children_count(self, model):
        data = [
            ('2', 4),
            ('23', 1),
            ('231', 0),
        ]
        for desc, expected in data:
            got = model.objects.get(desc=desc).get_children_count()
            assert got == expected

    def test_get_siblings(self, model):
        data = [
            ('2', ['1', '2', '3', '4']),
            ('21', ['21', '22', '23', '24']),
            ('231', ['231']),
        ]
        for desc, expected in data:
            siblings = model.objects.get(desc=desc).get_siblings()
            assert [node.desc for node in siblings] == expected
            assert all([type(node) == model for node in siblings])

    def test_get_first_sibling(self, model):
        data = [
            ('2', '1'),
            ('1', '1'),
            ('4', '1'),
            ('21', '21'),
            ('24', '21'),
            ('22', '21'),
            ('231', '231'),
        ]
        for desc, expected in data:
            node = model.objects.get(desc=desc).get_first_sibling()
            assert node.desc == expected
            assert type(node) == model

    def test_get_prev_sibling(self, model):
        data = [
            ('2', '1'),
            ('1', None),
            ('4', '3'),
            ('21', None),
            ('24', '23'),
            ('22', '21'),
            ('231', None),
        ]
        for desc, expected in data:
            node = model.objects.get(desc=desc).get_prev_sibling()
            if expected is None:
                assert node is None
            else:
                assert node.desc == expected
                assert type(node) == model

    def test_get_next_sibling(self, model):
        data = [
            ('2', '3'),
            ('1', '2'),
            ('4', None),
            ('21', '22'),
            ('24', None),
            ('22', '23'),
            ('231', None),
        ]
        for desc, expected in data:
            node = model.objects.get(desc=desc).get_next_sibling()
            if expected is None:
                assert node is None
            else:
                assert node.desc == expected
                assert type(node) == model

    def test_get_last_sibling(self, model):
        data = [
            ('2', '4'),
            ('1', '4'),
            ('4', '4'),
            ('21', '24'),
            ('24', '24'),
            ('22', '24'),
            ('231', '231'),
        ]
        for desc, expected in data:
            node = model.objects.get(desc=desc).get_last_sibling()
            assert node.desc == expected
            assert type(node) == model

    def test_get_first_child(self, model):
        data = [
            ('2', '21'),
            ('21', None),
            ('23', '231'),
            ('231', None),
        ]
        for desc, expected in data:
            node = model.objects.get(desc=desc).get_first_child()
            if expected is None:
                assert node is None
            else:
                assert node.desc == expected
                assert type(node) == model

    def test_get_last_child(self, model):
        data = [
            ('2', '24'),
            ('21', None),
            ('23', '231'),
            ('231', None),
        ]
        for desc, expected in data:
            node = model.objects.get(desc=desc).get_last_child()
            if expected is None:
                assert node is None
            else:
                assert node.desc == expected
                assert type(node) == model

    def test_get_ancestors(self, model):
        data = [
            ('2', []),
            ('21', ['2']),
            ('231', ['2', '23']),
        ]
        for desc, expected in data:
            nodes = model.objects.get(desc=desc).get_ancestors()
            assert [node.desc for node in nodes] == expected
            assert all([type(node) == model for node in nodes])

    def test_get_descendants(self, model):
        data = [
            ('2', ['21', '22', '23', '231', '24']),
            ('23', ['231']),
            ('231', []),
            ('1', []),
            ('4', ['41']),
        ]
        for desc, expected in data:
            nodes = model.objects.get(desc=desc).get_descendants()
            assert [node.desc for node in nodes] == expected
            assert all([type(node) == model for node in nodes])

    def test_get_descendant_count(self, model):
        data = [
            ('2', 5),
            ('23', 1),
            ('231', 0),
            ('1', 0),
            ('4', 1),
        ]
        for desc, expected in data:
            got = model.objects.get(desc=desc).get_descendant_count()
            assert got == expected

    def test_is_sibling_of(self, model):
        data = [
            ('2', '2', True),
            ('2', '1', True),
            ('21', '2', False),
            ('231', '2', False),
            ('22', '23', True),
            ('231', '23', False),
            ('231', '231', True),
        ]
        for desc1, desc2, expected in data:
            node1 = model.objects.get(desc=desc1)
            node2 = model.objects.get(desc=desc2)
            assert node1.is_sibling_of(node2) == expected

    def test_is_child_of(self, model):
        data = [
            ('2', '2', False),
            ('2', '1', False),
            ('21', '2', True),
            ('231', '2', False),
            ('231', '23', True),
            ('231', '231', False),
        ]
        for desc1, desc2, expected in data:
            node1 = model.objects.get(desc=desc1)
            node2 = model.objects.get(desc=desc2)
            assert node1.is_child_of(node2) == expected

    def test_is_descendant_of(self, model):
        data = [
            ('2', '2', False),
            ('2', '1', False),
            ('21', '2', True),
            ('231', '2', True),
            ('231', '23', True),
            ('231', '231', False),
        ]
        for desc1, desc2, expected in data:
            node1 = model.objects.get(desc=desc1)
            node2 = model.objects.get(desc=desc2)
            assert node1.is_descendant_of(node2) == expected


class TestAddChild(TestNonEmptyTree):
    def test_add_child_to_leaf(self, model):
        model.objects.get(desc='231').add_child(desc='2311')
        expected = [('1', 1, 0),
                    ('2', 1, 4),
                    ('21', 2, 0),
                    ('22', 2, 0),
                    ('23', 2, 1),
                    ('231', 3, 1),
                    ('2311', 4, 0),
                    ('24', 2, 0),
                    ('3', 1, 0),
                    ('4', 1, 1),
                    ('41', 2, 0)]
        assert self.got(model) == expected

    def test_add_child_to_node(self, model):
        model.objects.get(desc='2').add_child(desc='25')
        expected = [('1', 1, 0),
                    ('2', 1, 5),
                    ('21', 2, 0),
                    ('22', 2, 0),
                    ('23', 2, 1),
                    ('231', 3, 0),
                    ('24', 2, 0),
                    ('25', 2, 0),
                    ('3', 1, 0),
                    ('4', 1, 1),
                    ('41', 2, 0)]
        assert self.got(model) == expected

    def test_add_child_with_passed_instance(self, model):
        child = model(desc='2311')
        result = model.objects.get(desc='231').add_child(instance=child)
        assert result == child
        expected = [('1', 1, 0),
                    ('2', 1, 4),
                    ('21', 2, 0),
                    ('22', 2, 0),
                    ('23', 2, 1),
                    ('231', 3, 1),
                    ('2311', 4, 0),
                    ('24', 2, 0),
                    ('3', 1, 0),
                    ('4', 1, 1),
                    ('41', 2, 0)]
        assert self.got(model) == expected

    def test_add_child_with_already_saved_instance(self, model):
        child = model.objects.get(desc='21')
        with pytest.raises(NodeAlreadySaved):
            model.objects.get(desc='2').add_child(instance=child)

    def test_add_child_with_pk_set(self, model):
        """
        If the model is using a natural primary key then it will be
        already set when the instance is inserted.
        """
        child = model(id=999999, desc='natural key')
        result = model.objects.get(desc='2').add_child(instance=child)
        assert result == child

    def test_add_child_post_save(self, model):
        try:
            @receiver(post_save, dispatch_uid='test_add_child_post_save')
            def on_post_save(instance, **kwargs):
                parent = instance.get_parent()
                parent.refresh_from_db()
                assert parent.get_descendant_count() == 1

            # It's important that we're testing a leaf node
            parent = model.objects.get(desc='231')
            assert parent.is_leaf()

            parent.add_child(desc='2311')
        finally:
            post_save.disconnect(dispatch_uid='test_add_child_post_save')


class TestAddSibling(TestNonEmptyTree):
    def test_add_sibling_invalid_pos(self, model):
        with pytest.raises(InvalidPosition):
            model.objects.get(desc='231').add_sibling('invalid_pos')

    def test_add_sibling_missing_nodeorderby(self, model):
        node_wchildren = model.objects.get(desc='2')
        with pytest.raises(MissingNodeOrderBy):
            node_wchildren.add_sibling('sorted-sibling', desc='aaa')

    def test_add_sibling_last_root(self, model):
        node_wchildren = model.objects.get(desc='2')
        obj = node_wchildren.add_sibling('last-sibling', desc='5')
        assert obj.get_depth() == 1
        assert node_wchildren.get_last_sibling().desc == '5'

    def test_add_sibling_last(self, model):
        node = model.objects.get(desc='231')
        obj = node.add_sibling('last-sibling', desc='232')
        assert obj.get_depth() == 3
        assert node.get_last_sibling().desc == '232'

    def test_add_sibling_first_root(self, model):
        node_wchildren = model.objects.get(desc='2')
        obj = node_wchildren.add_sibling('first-sibling', desc='new')
        assert obj.get_depth() == 1
        expected = [('new', 1, 0),
                    ('1', 1, 0),
                    ('2', 1, 4),
                    ('21', 2, 0),
                    ('22', 2, 0),
                    ('23', 2, 1),
                    ('231', 3, 0),
                    ('24', 2, 0),
                    ('3', 1, 0),
                    ('4', 1, 1),
                    ('41', 2, 0)]
        assert self.got(model) == expected

    def test_add_sibling_first(self, model):
        node_wchildren = model.objects.get(desc='23')
        obj = node_wchildren.add_sibling('first-sibling', desc='new')
        assert obj.get_depth() == 2
        expected = [('1', 1, 0),
                    ('2', 1, 5),
                    ('new', 2, 0),
                    ('21', 2, 0),
                    ('22', 2, 0),
                    ('23', 2, 1),
                    ('231', 3, 0),
                    ('24', 2, 0),
                    ('3', 1, 0),
                    ('4', 1, 1),
                    ('41', 2, 0)]
        assert self.got(model) == expected

    def test_add_sibling_left_root(self, model):
        node_wchildren = model.objects.get(desc='2')
        obj = node_wchildren.add_sibling('left', desc='new')
        assert obj.get_depth() == 1
        expected = [('1', 1, 0),
                    ('new', 1, 0),
                    ('2', 1, 4),
                    ('21', 2, 0),
                    ('22', 2, 0),
                    ('23', 2, 1),
                    ('231', 3, 0),
                    ('24', 2, 0),
                    ('3', 1, 0),
                    ('4', 1, 1),
                    ('41', 2, 0)]
        assert self.got(model) == expected

    def test_add_sibling_left(self, model):
        node_wchildren = model.objects.get(desc='23')
        obj = node_wchildren.add_sibling('left', desc='new')
        assert obj.get_depth() == 2
        expected = [('1', 1, 0),
                    ('2', 1, 5),
                    ('21', 2, 0),
                    ('22', 2, 0),
                    ('new', 2, 0),
                    ('23', 2, 1),
                    ('231', 3, 0),
                    ('24', 2, 0),
                    ('3', 1, 0),
                    ('4', 1, 1),
                    ('41', 2, 0)]
        assert self.got(model) == expected

    def test_add_sibling_left_noleft_root(self, model):
        node = model.objects.get(desc='1')
        obj = node.add_sibling('left', desc='new')
        assert obj.get_depth() == 1
        expected = [('new', 1, 0),
                    ('1', 1, 0),
                    ('2', 1, 4),
                    ('21', 2, 0),
                    ('22', 2, 0),
                    ('23', 2, 1),
                    ('231', 3, 0),
                    ('24', 2, 0),
                    ('3', 1, 0),
                    ('4', 1, 1),
                    ('41', 2, 0)]
        assert self.got(model) == expected

    def test_add_sibling_left_noleft(self, model):
        node = model.objects.get(desc='231')
        obj = node.add_sibling('left', desc='new')
        assert obj.get_depth() == 3
        expected = [('1', 1, 0),
                    ('2', 1, 4),
                    ('21', 2, 0),
                    ('22', 2, 0),
                    ('23', 2, 2),
                    ('new', 3, 0),
                    ('231', 3, 0),
                    ('24', 2, 0),
                    ('3', 1, 0),
                    ('4', 1, 1),
                    ('41', 2, 0)]
        assert self.got(model) == expected

    def test_add_sibling_right_root(self, model):
        node_wchildren = model.objects.get(desc='2')
        obj = node_wchildren.add_sibling('right', desc='new')
        assert obj.get_depth() == 1
        expected = [('1', 1, 0),
                    ('2', 1, 4),
                    ('21', 2, 0),
                    ('22', 2, 0),
                    ('23', 2, 1),
                    ('231', 3, 0),
                    ('24', 2, 0),
                    ('new', 1, 0),
                    ('3', 1, 0),
                    ('4', 1, 1),
                    ('41', 2, 0)]
        assert self.got(model) == expected

    def test_add_sibling_right(self, model):
        node_wchildren = model.objects.get(desc='23')
        obj = node_wchildren.add_sibling('right', desc='new')
        assert obj.get_depth() == 2
        expected = [('1', 1, 0),
                    ('2', 1, 5),
                    ('21', 2, 0),
                    ('22', 2, 0),
                    ('23', 2, 1),
                    ('231', 3, 0),
                    ('new', 2, 0),
                    ('24', 2, 0),
                    ('3', 1, 0),
                    ('4', 1, 1),
                    ('41', 2, 0)]
        assert self.got(model) == expected

    def test_add_sibling_right_noright_root(self, model):
        node = model.objects.get(desc='4')
        obj = node.add_sibling('right', desc='new')
        assert obj.get_depth() == 1
        expected = [('1', 1, 0),
                    ('2', 1, 4),
                    ('21', 2, 0),
                    ('22', 2, 0),
                    ('23', 2, 1),
                    ('231', 3, 0),
                    ('24', 2, 0),
                    ('3', 1, 0),
                    ('4', 1, 1),
                    ('41', 2, 0),
                    ('new', 1, 0)]
        assert self.got(model) == expected

    def test_add_sibling_right_noright(self, model):
        node = model.objects.get(desc='231')
        obj = node.add_sibling('right', desc='new')
        assert obj.get_depth() == 3
        expected = [('1', 1, 0),
                    ('2', 1, 4),
                    ('21', 2, 0),
                    ('22', 2, 0),
                    ('23', 2, 2),
                    ('231', 3, 0),
                    ('new', 3, 0),
                    ('24', 2, 0),
                    ('3', 1, 0),
                    ('4', 1, 1),
                    ('41', 2, 0)]
        assert self.got(model) == expected

    def test_add_sibling_with_passed_instance(self, model):
        node_wchildren = model.objects.get(desc='2')
        obj = model(desc='5')
        result = node_wchildren.add_sibling('last-sibling', instance=obj)
        assert result == obj
        assert obj.get_depth() == 1
        assert node_wchildren.get_last_sibling().desc == '5'

    def test_add_sibling_already_saved_instance(self, model):
        node_wchildren = model.objects.get(desc='2')
        existing_node = model.objects.get(desc='4')
        with pytest.raises(NodeAlreadySaved):
            node_wchildren.add_sibling('last-sibling', instance=existing_node)

    def test_add_child_with_pk_set(self, model):
        """
        If the model is using a natural primary key then it will be
        already set when the instance is inserted.
        """
        child = model(id=999999, desc='natural key')
        result = model.objects.get(desc='2').add_child(instance=child)
        assert result == child


class TestDelete(TestNonEmptyTree):

    @classmethod
    def setup_class(cls):
        TestNonEmptyTree.setup_class()
        for model, dep_model in zip(models.BASE_MODELS, models.DEP_MODELS):
            for node in model.objects.all():
                dep_model(node=node).save()

    @classmethod
    def teardown_class(cls):
        models.empty_models_tables(models.DEP_MODELS + models.BASE_MODELS)

    def test_delete_leaf(self, model):
        model.objects.get(desc='231').delete()
        expected = [('1', 1, 0),
                    ('2', 1, 4),
                    ('21', 2, 0),
                    ('22', 2, 0),
                    ('23', 2, 0),
                    ('24', 2, 0),
                    ('3', 1, 0),
                    ('4', 1, 1),
                    ('41', 2, 0)]
        assert self.got(model) == expected

    def test_delete_node(self, model):
        model.objects.get(desc='23').delete()
        expected = [('1', 1, 0),
                    ('2', 1, 3),
                    ('21', 2, 0),
                    ('22', 2, 0),
                    ('24', 2, 0),
                    ('3', 1, 0),
                    ('4', 1, 1),
                    ('41', 2, 0)]
        assert self.got(model) == expected

    def test_delete_root(self, model):
        model.objects.get(desc='2').delete()
        expected = [('1', 1, 0),
                    ('3', 1, 0),
                    ('4', 1, 1),
                    ('41', 2, 0)]
        assert self.got(model) == expected

    def test_delete_filter_root_nodes(self, model):
        model.objects.filter(desc__in=('2', '3')).delete()
        expected = [('1', 1, 0),
                    ('4', 1, 1),
                    ('41', 2, 0)]
        assert self.got(model) == expected

    def test_delete_filter_children(self, model):
        model.objects.filter(desc__in=('2', '23', '231')).delete()
        expected = [('1', 1, 0),
                    ('3', 1, 0),
                    ('4', 1, 1),
                    ('41', 2, 0)]
        assert self.got(model) == expected

    def test_delete_nonexistant_nodes(self, model):
        model.objects.filter(desc__in=('ZZZ', 'XXX')).delete()
        assert self.got(model) == UNCHANGED

    def test_delete_same_node_twice(self, model):
        model.objects.filter(desc__in=('2', '2')).delete()
        expected = [('1', 1, 0),
                    ('3', 1, 0),
                    ('4', 1, 1),
                    ('41', 2, 0)]
        assert self.got(model) == expected

    def test_delete_all_root_nodes(self, model):
        model.get_root_nodes().delete()
        count = model.objects.count()
        assert count == 0

    def test_delete_all_nodes(self, model):
        model.objects.all().delete()
        count = model.objects.count()
        assert count == 0


class TestMoveErrors(TestNonEmptyTree):
    def test_move_invalid_pos(self, model):
        node = model.objects.get(desc='231')
        with pytest.raises(InvalidPosition):
            node.move(node, 'invalid_pos')

    def test_move_to_descendant(self, model):
        node = model.objects.get(desc='2')
        target = model.objects.get(desc='231')
        with pytest.raises(InvalidMoveToDescendant):
            node.move(target, 'first-sibling')

    def test_move_missing_nodeorderby(self, model):
        node = model.objects.get(desc='231')
        with pytest.raises(MissingNodeOrderBy):
            node.move(node, 'sorted-child')
        with pytest.raises(MissingNodeOrderBy):
            node.move(node, 'sorted-sibling')


class TestMoveSortedErrors(TestTreeBase):

    def test_nonsorted_move_in_sorted(self, sorted_model):
        node = sorted_model.add_root(val1=3, val2=3, desc='zxy')
        with pytest.raises(InvalidPosition):
            node.move(node, 'left')


class TestMoveLeafRoot(TestNonEmptyTree):
    def test_move_leaf_last_sibling_root(self, model):
        target = model.objects.get(desc='2')
        model.objects.get(desc='231').move(target, 'last-sibling')
        expected = [('1', 1, 0),
                    ('2', 1, 4),
                    ('21', 2, 0),
                    ('22', 2, 0),
                    ('23', 2, 0),
                    ('24', 2, 0),
                    ('3', 1, 0),
                    ('4', 1, 1),
                    ('41', 2, 0),
                    ('231', 1, 0)]
        assert self.got(model) == expected

    def test_move_leaf_first_sibling_root(self, model):
        target = model.objects.get(desc='2')
        model.objects.get(desc='231').move(target, 'first-sibling')
        expected = [('231', 1, 0),
                    ('1', 1, 0),
                    ('2', 1, 4),
                    ('21', 2, 0),
                    ('22', 2, 0),
                    ('23', 2, 0),
                    ('24', 2, 0),
                    ('3', 1, 0),
                    ('4', 1, 1),
                    ('41', 2, 0)]
        assert self.got(model) == expected

    def test_move_leaf_left_sibling_root(self, model):
        target = model.objects.get(desc='2')
        model.objects.get(desc='231').move(target, 'left')
        expected = [('1', 1, 0),
                    ('231', 1, 0),
                    ('2', 1, 4),
                    ('21', 2, 0),
                    ('22', 2, 0),
                    ('23', 2, 0),
                    ('24', 2, 0),
                    ('3', 1, 0),
                    ('4', 1, 1),
                    ('41', 2, 0)]
        assert self.got(model) == expected

    def test_move_leaf_right_sibling_root(self, model):
        target = model.objects.get(desc='2')
        model.objects.get(desc='231').move(target, 'right')
        expected = [('1', 1, 0),
                    ('2', 1, 4),
                    ('21', 2, 0),
                    ('22', 2, 0),
                    ('23', 2, 0),
                    ('24', 2, 0),
                    ('231', 1, 0),
                    ('3', 1, 0),
                    ('4', 1, 1),
                    ('41', 2, 0)]
        assert self.got(model) == expected

    def test_move_leaf_last_child_root(self, model):
        target = model.objects.get(desc='2')
        model.objects.get(desc='231').move(target, 'last-child')
        expected = [('1', 1, 0),
                    ('2', 1, 5),
                    ('21', 2, 0),
                    ('22', 2, 0),
                    ('23', 2, 0),
                    ('24', 2, 0),
                    ('231', 2, 0),
                    ('3', 1, 0),
                    ('4', 1, 1),
                    ('41', 2, 0)]
        assert self.got(model) == expected

    def test_move_leaf_first_child_root(self, model):
        target = model.objects.get(desc='2')
        model.objects.get(desc='231').move(target, 'first-child')
        expected = [('1', 1, 0),
                    ('2', 1, 5),
                    ('231', 2, 0),
                    ('21', 2, 0),
                    ('22', 2, 0),
                    ('23', 2, 0),
                    ('24', 2, 0),
                    ('3', 1, 0),
                    ('4', 1, 1),
                    ('41', 2, 0)]
        assert self.got(model) == expected


class TestMoveLeaf(TestNonEmptyTree):
    def test_move_leaf_last_sibling(self, model):
        target = model.objects.get(desc='22')
        model.objects.get(desc='231').move(target, 'last-sibling')
        expected = [('1', 1, 0),
                    ('2', 1, 5),
                    ('21', 2, 0),
                    ('22', 2, 0),
                    ('23', 2, 0),
                    ('24', 2, 0),
                    ('231', 2, 0),
                    ('3', 1, 0),
                    ('4', 1, 1),
                    ('41', 2, 0)]
        assert self.got(model) == expected

    def test_move_leaf_first_sibling(self, model):
        target = model.objects.get(desc='22')
        model.objects.get(desc='231').move(target, 'first-sibling')
        expected = [('1', 1, 0),
                    ('2', 1, 5),
                    ('231', 2, 0),
                    ('21', 2, 0),
                    ('22', 2, 0),
                    ('23', 2, 0),
                    ('24', 2, 0),
                    ('3', 1, 0),
                    ('4', 1, 1),
                    ('41', 2, 0)]
        assert self.got(model) == expected

    def test_move_leaf_left_sibling(self, model):
        target = model.objects.get(desc='22')
        model.objects.get(desc='231').move(target, 'left')
        expected = [('1', 1, 0),
                    ('2', 1, 5),
                    ('21', 2, 0),
                    ('231', 2, 0),
                    ('22', 2, 0),
                    ('23', 2, 0),
                    ('24', 2, 0),
                    ('3', 1, 0),
                    ('4', 1, 1),
                    ('41', 2, 0)]
        assert self.got(model) == expected

    def test_move_leaf_right_sibling(self, model):
        target = model.objects.get(desc='22')
        model.objects.get(desc='231').move(target, 'right')
        expected = [('1', 1, 0),
                    ('2', 1, 5),
                    ('21', 2, 0),
                    ('22', 2, 0),
                    ('231', 2, 0),
                    ('23', 2, 0),
                    ('24', 2, 0),
                    ('3', 1, 0),
                    ('4', 1, 1),
                    ('41', 2, 0)]
        assert self.got(model) == expected

    def test_move_leaf_left_sibling_itself(self, model):
        target = model.objects.get(desc='231')
        model.objects.get(desc='231').move(target, 'left')
        assert self.got(model) == UNCHANGED

    def test_move_leaf_last_child(self, model):
        target = model.objects.get(desc='22')
        model.objects.get(desc='231').move(target, 'last-child')
        expected = [('1', 1, 0),
                    ('2', 1, 4),
                    ('21', 2, 0),
                    ('22', 2, 1),
                    ('231', 3, 0),
                    ('23', 2, 0),
                    ('24', 2, 0),
                    ('3', 1, 0),
                    ('4', 1, 1),
                    ('41', 2, 0)]
        assert self.got(model) == expected

    def test_move_leaf_first_child(self, model):
        target = model.objects.get(desc='22')
        model.objects.get(desc='231').move(target, 'first-child')
        expected = [('1', 1, 0),
                    ('2', 1, 4),
                    ('21', 2, 0),
                    ('22', 2, 1),
                    ('231', 3, 0),
                    ('23', 2, 0),
                    ('24', 2, 0),
                    ('3', 1, 0),
                    ('4', 1, 1),
                    ('41', 2, 0)]
        assert self.got(model) == expected


class TestMoveBranchRoot(TestNonEmptyTree):
    def test_move_branch_first_sibling_root(self, model):
        target = model.objects.get(desc='2')
        model.objects.get(desc='4').move(target, 'first-sibling')
        expected = [('4', 1, 1),
                    ('41', 2, 0),
                    ('1', 1, 0),
                    ('2', 1, 4),
                    ('21', 2, 0),
                    ('22', 2, 0),
                    ('23', 2, 1),
                    ('231', 3, 0),
                    ('24', 2, 0),
                    ('3', 1, 0)]
        assert self.got(model) == expected

    def test_move_branch_last_sibling_root(self, model):
        target = model.objects.get(desc='2')
        model.objects.get(desc='4').move(target, 'last-sibling')
        expected = [('1', 1, 0),
                    ('2', 1, 4),
                    ('21', 2, 0),
                    ('22', 2, 0),
                    ('23', 2, 1),
                    ('231', 3, 0),
                    ('24', 2, 0),
                    ('3', 1, 0),
                    ('4', 1, 1),
                    ('41', 2, 0)]
        assert self.got(model) == expected

    def test_move_branch_left_sibling_root(self, model):
        target = model.objects.get(desc='2')
        model.objects.get(desc='4').move(target, 'left')
        expected = [('1', 1, 0),
                    ('4', 1, 1),
                    ('41', 2, 0),
                    ('2', 1, 4),
                    ('21', 2, 0),
                    ('22', 2, 0),
                    ('23', 2, 1),
                    ('231', 3, 0),
                    ('24', 2, 0),
                    ('3', 1, 0)]
        assert self.got(model) == expected

    def test_move_branch_right_sibling_root(self, model):
        target = model.objects.get(desc='2')
        model.objects.get(desc='4').move(target, 'right')
        expected = [('1', 1, 0),
                    ('2', 1, 4),
                    ('21', 2, 0),
                    ('22', 2, 0),
                    ('23', 2, 1),
                    ('231', 3, 0),
                    ('24', 2, 0),
                    ('4', 1, 1),
                    ('41', 2, 0),
                    ('3', 1, 0)]
        assert self.got(model) == expected

    def test_move_branch_left_noleft_sibling_root(self, model):
        target = model.objects.get(desc='2').get_first_sibling()
        model.objects.get(desc='4').move(target, 'left')
        expected = [('4', 1, 1),
                    ('41', 2, 0),
                    ('1', 1, 0),
                    ('2', 1, 4),
                    ('21', 2, 0),
                    ('22', 2, 0),
                    ('23', 2, 1),
                    ('231', 3, 0),
                    ('24', 2, 0),
                    ('3', 1, 0)]
        assert self.got(model) == expected

    def test_move_branch_right_noright_sibling_root(self, model):
        target = model.objects.get(desc='2').get_last_sibling()
        model.objects.get(desc='4').move(target, 'right')
        expected = [('1', 1, 0),
                    ('2', 1, 4),
                    ('21', 2, 0),
                    ('22', 2, 0),
                    ('23', 2, 1),
                    ('231', 3, 0),
                    ('24', 2, 0),
                    ('3', 1, 0),
                    ('4', 1, 1),
                    ('41', 2, 0)]
        assert self.got(model) == expected

    def test_move_branch_first_child_root(self, model):
        target = model.objects.get(desc='2')
        model.objects.get(desc='4').move(target, 'first-child')
        expected = [('1', 1, 0),
                    ('2', 1, 5),
                    ('4', 2, 1),
                    ('41', 3, 0),
                    ('21', 2, 0),
                    ('22', 2, 0),
                    ('23', 2, 1),
                    ('231', 3, 0),
                    ('24', 2, 0),
                    ('3', 1, 0)]
        assert self.got(model) == expected

    def test_move_branch_last_child_root(self, model):
        target = model.objects.get(desc='2')
        model.objects.get(desc='4').move(target, 'last-child')
        expected = [('1', 1, 0),
                    ('2', 1, 5),
                    ('21', 2, 0),
                    ('22', 2, 0),
                    ('23', 2, 1),
                    ('231', 3, 0),
                    ('24', 2, 0),
                    ('4', 2, 1),
                    ('41', 3, 0),
                    ('3', 1, 0)]
        assert self.got(model) == expected


class TestMoveBranch(TestNonEmptyTree):
    def test_move_branch_first_sibling(self, model):
        target = model.objects.get(desc='23')
        model.objects.get(desc='4').move(target, 'first-sibling')
        expected = [('1', 1, 0),
                    ('2', 1, 5),
                    ('4', 2, 1),
                    ('41', 3, 0),
                    ('21', 2, 0),
                    ('22', 2, 0),
                    ('23', 2, 1),
                    ('231', 3, 0),
                    ('24', 2, 0),
                    ('3', 1, 0)]
        assert self.got(model) == expected

    def test_move_branch_last_sibling(self, model):
        target = model.objects.get(desc='23')
        model.objects.get(desc='4').move(target, 'last-sibling')
        expected = [('1', 1, 0),
                    ('2', 1, 5),
                    ('21', 2, 0),
                    ('22', 2, 0),
                    ('23', 2, 1),
                    ('231', 3, 0),
                    ('24', 2, 0),
                    ('4', 2, 1),
                    ('41', 3, 0),
                    ('3', 1, 0)]
        assert self.got(model) == expected

    def test_move_branch_left_sibling(self, model):
        target = model.objects.get(desc='23')
        model.objects.get(desc='4').move(target, 'left')
        expected = [('1', 1, 0),
                    ('2', 1, 5),
                    ('21', 2, 0),
                    ('22', 2, 0),
                    ('4', 2, 1),
                    ('41', 3, 0),
                    ('23', 2, 1),
                    ('231', 3, 0),
                    ('24', 2, 0),
                    ('3', 1, 0)]
        assert self.got(model) == expected

    def test_move_branch_right_sibling(self, model):
        target = model.objects.get(desc='23')
        model.objects.get(desc='4').move(target, 'right')
        expected = [('1', 1, 0),
                    ('2', 1, 5),
                    ('21', 2, 0),
                    ('22', 2, 0),
                    ('23', 2, 1),
                    ('231', 3, 0),
                    ('4', 2, 1),
                    ('41', 3, 0),
                    ('24', 2, 0),
                    ('3', 1, 0)]
        assert self.got(model) == expected

    def test_move_branch_left_noleft_sibling(self, model):
        target = model.objects.get(desc='23').get_first_sibling()
        model.objects.get(desc='4').move(target, 'left')
        expected = [('1', 1, 0),
                    ('2', 1, 5),
                    ('4', 2, 1),
                    ('41', 3, 0),
                    ('21', 2, 0),
                    ('22', 2, 0),
                    ('23', 2, 1),
                    ('231', 3, 0),
                    ('24', 2, 0),
                    ('3', 1, 0)]
        assert self.got(model) == expected

    def test_move_branch_right_noright_sibling(self, model):
        target = model.objects.get(desc='23').get_last_sibling()
        model.objects.get(desc='4').move(target, 'right')
        expected = [('1', 1, 0),
                    ('2', 1, 5),
                    ('21', 2, 0),
                    ('22', 2, 0),
                    ('23', 2, 1),
                    ('231', 3, 0),
                    ('24', 2, 0),
                    ('4', 2, 1),
                    ('41', 3, 0),
                    ('3', 1, 0)]
        assert self.got(model) == expected

    def test_move_branch_left_itself_sibling(self, model):
        target = model.objects.get(desc='4')
        model.objects.get(desc='4').move(target, 'left')
        assert self.got(model) == UNCHANGED

    def test_move_branch_first_child(self, model):
        target = model.objects.get(desc='23')
        model.objects.get(desc='4').move(target, 'first-child')
        expected = [('1', 1, 0),
                    ('2', 1, 4),
                    ('21', 2, 0),
                    ('22', 2, 0),
                    ('23', 2, 2),
                    ('4', 3, 1),
                    ('41', 4, 0),
                    ('231', 3, 0),
                    ('24', 2, 0),
                    ('3', 1, 0)]
        assert self.got(model) == expected

    def test_move_branch_last_child(self, model):
        target = model.objects.get(desc='23')
        model.objects.get(desc='4').move(target, 'last-child')
        expected = [('1', 1, 0),
                    ('2', 1, 4),
                    ('21', 2, 0),
                    ('22', 2, 0),
                    ('23', 2, 2),
                    ('231', 3, 0),
                    ('4', 3, 1),
                    ('41', 4, 0),
                    ('24', 2, 0),
                    ('3', 1, 0)]
        assert self.got(model) == expected


class TestTreeSorted(TestTreeBase):

    def got(self, sorted_model):
        return [(o.val1, o.val2, o.desc, o.get_depth(), o.get_children_count())
                for o in sorted_model.get_tree()]

    def test_add_root_sorted(self, sorted_model):
        sorted_model.add_root(val1=3, val2=3, desc='zxy')
        sorted_model.add_root(val1=1, val2=4, desc='bcd')
        sorted_model.add_root(val1=2, val2=5, desc='zxy')
        sorted_model.add_root(val1=3, val2=3, desc='abc')
        sorted_model.add_root(val1=4, val2=1, desc='fgh')
        sorted_model.add_root(val1=3, val2=3, desc='abc')
        sorted_model.add_root(val1=2, val2=2, desc='qwe')
        sorted_model.add_root(val1=3, val2=2, desc='vcx')
        expected = [(1, 4, 'bcd', 1, 0),
                    (2, 2, 'qwe', 1, 0),
                    (2, 5, 'zxy', 1, 0),
                    (3, 2, 'vcx', 1, 0),
                    (3, 3, 'abc', 1, 0),
                    (3, 3, 'abc', 1, 0),
                    (3, 3, 'zxy', 1, 0),
                    (4, 1, 'fgh', 1, 0)]
        assert self.got(sorted_model) == expected

    def test_add_child_root_sorted(self, sorted_model):
        root = sorted_model.add_root(val1=0, val2=0, desc='aaa')
        root.add_child(val1=3, val2=3, desc='zxy')
        root.add_child(val1=1, val2=4, desc='bcd')
        root.add_child(val1=2, val2=5, desc='zxy')
        root.add_child(val1=3, val2=3, desc='abc')
        root.add_child(val1=4, val2=1, desc='fgh')
        root.add_child(val1=3, val2=3, desc='abc')
        root.add_child(val1=2, val2=2, desc='qwe')
        root.add_child(val1=3, val2=2, desc='vcx')
        expected = [(0, 0, 'aaa', 1, 8),
                    (1, 4, 'bcd', 2, 0),
                    (2, 2, 'qwe', 2, 0),
                    (2, 5, 'zxy', 2, 0),
                    (3, 2, 'vcx', 2, 0),
                    (3, 3, 'abc', 2, 0),
                    (3, 3, 'abc', 2, 0),
                    (3, 3, 'zxy', 2, 0),
                    (4, 1, 'fgh', 2, 0)]
        assert self.got(sorted_model) == expected

    def test_add_child_nonroot_sorted(self, sorted_model):
        get_node = lambda node_id: sorted_model.objects.get(pk=node_id)

        root_id = sorted_model.add_root(val1=0, val2=0, desc='a').pk
        node_id = get_node(root_id).add_child(val1=0, val2=0, desc='ac').pk
        get_node(root_id).add_child(val1=0, val2=0, desc='aa')
        get_node(root_id).add_child(val1=0, val2=0, desc='av')
        get_node(node_id).add_child(val1=0, val2=0, desc='aca')
        get_node(node_id).add_child(val1=0, val2=0, desc='acc')
        get_node(node_id).add_child(val1=0, val2=0, desc='acb')

        expected = [(0, 0, 'a', 1, 3),
                    (0, 0, 'aa', 2, 0),
                    (0, 0, 'ac', 2, 3),
                    (0, 0, 'aca', 3, 0),
                    (0, 0, 'acb', 3, 0),
                    (0, 0, 'acc', 3, 0),
                    (0, 0, 'av', 2, 0)]
        assert self.got(sorted_model) == expected

    def test_move_sorted(self, sorted_model):
        sorted_model.add_root(val1=3, val2=3, desc='zxy')
        sorted_model.add_root(val1=1, val2=4, desc='bcd')
        sorted_model.add_root(val1=2, val2=5, desc='zxy')
        sorted_model.add_root(val1=3, val2=3, desc='abc')
        sorted_model.add_root(val1=4, val2=1, desc='fgh')
        sorted_model.add_root(val1=3, val2=3, desc='abc')
        sorted_model.add_root(val1=2, val2=2, desc='qwe')
        sorted_model.add_root(val1=3, val2=2, desc='vcx')
        root_nodes = sorted_model.get_root_nodes()
        target = root_nodes[0]
        for node in root_nodes[1:]:
            # because raw queries don't update django objects
            node = sorted_model.objects.get(pk=node.pk)
            target = sorted_model.objects.get(pk=target.pk)
            node.move(target, 'sorted-child')
        expected = [(1, 4, 'bcd', 1, 7),
                    (2, 2, 'qwe', 2, 0),
                    (2, 5, 'zxy', 2, 0),
                    (3, 2, 'vcx', 2, 0),
                    (3, 3, 'abc', 2, 0),
                    (3, 3, 'abc', 2, 0),
                    (3, 3, 'zxy', 2, 0),
                    (4, 1, 'fgh', 2, 0)]
        assert self.got(sorted_model) == expected

    def test_move_sortedsibling(self, sorted_model):
        # https://bitbucket.org/tabo/django-treebeard/issue/27
        sorted_model.add_root(val1=3, val2=3, desc='zxy')
        sorted_model.add_root(val1=1, val2=4, desc='bcd')
        sorted_model.add_root(val1=2, val2=5, desc='zxy')
        sorted_model.add_root(val1=3, val2=3, desc='abc')
        sorted_model.add_root(val1=4, val2=1, desc='fgh')
        sorted_model.add_root(val1=3, val2=3, desc='abc')
        sorted_model.add_root(val1=2, val2=2, desc='qwe')
        sorted_model.add_root(val1=3, val2=2, desc='vcx')
        root_nodes = sorted_model.get_root_nodes()
        target = root_nodes[0]
        for node in root_nodes[1:]:
            # because raw queries don't update django objects
            node = sorted_model.objects.get(pk=node.pk)
            target = sorted_model.objects.get(pk=target.pk)
            node.val1 -= 2
            node.save()
            node.move(target, 'sorted-sibling')
        expected = [(0, 2, 'qwe', 1, 0),
                    (0, 5, 'zxy', 1, 0),
                    (1, 2, 'vcx', 1, 0),
                    (1, 3, 'abc', 1, 0),
                    (1, 3, 'abc', 1, 0),
                    (1, 3, 'zxy', 1, 0),
                    (1, 4, 'bcd', 1, 0),
                    (2, 1, 'fgh', 1, 0)]
        assert self.got(sorted_model) == expected


class TestInheritedModels(TestTreeBase):

    @classmethod
    def setup_class(cls):
        themodels = zip(models.BASE_MODELS, models.INHERITED_MODELS)
        for model, inherited_model in themodels:
            model.add_root(desc='1')
            model.add_root(desc='2')

            node21 = inherited_model(desc='21')
            model.objects.get(desc='2').add_child(instance=node21)

            model.objects.get(desc='21').add_child(desc='211')
            model.objects.get(desc='21').add_child(desc='212')
            model.objects.get(desc='2').add_child(desc='22')

            node3 = inherited_model(desc='3')
            model.add_root(instance=node3)

    @classmethod
    def teardown_class(cls):
        # Will also empty INHERITED_MODELS by cascade
        models.empty_models_tables(models.BASE_MODELS)

    def test_get_tree_all(self, inherited_model):
        got = [(o.desc, o.get_depth(), o.get_children_count())
               for o in inherited_model.get_tree()]
        expected = [
            ('1', 1, 0),
            ('2', 1, 2),
            ('21', 2, 2),
            ('211', 3, 0),
            ('212', 3, 0),
            ('22', 2, 0),
            ('3', 1, 0),
        ]
        assert got == expected

    def test_get_tree_node(self, inherited_model):
        node = inherited_model.objects.get(desc='21')

        got = [(o.desc, o.get_depth(), o.get_children_count())
               for o in inherited_model.get_tree(node)]
        expected = [
            ('21', 2, 2),
            ('211', 3, 0),
            ('212', 3, 0),
        ]
        assert got == expected

    def test_get_root_nodes(self, inherited_model):
        got = inherited_model.get_root_nodes()
        expected = ['1', '2', '3']
        assert [node.desc for node in got] == expected

    def test_get_first_root_node(self, inherited_model):
        got = inherited_model.get_first_root_node()
        assert got.desc == '1'

    def test_get_last_root_node(self, inherited_model):
        got = inherited_model.get_last_root_node()
        assert got.desc == '3'

    def test_is_root(self, inherited_model):
        node21 = inherited_model.objects.get(desc='21')
        node3 = inherited_model.objects.get(desc='3')
        assert node21.is_root() is False
        assert node3.is_root() is True

    def test_is_leaf(self, inherited_model):
        node21 = inherited_model.objects.get(desc='21')
        node3 = inherited_model.objects.get(desc='3')
        assert node21.is_leaf() is False
        assert node3.is_leaf() is True

    def test_get_root(self, inherited_model):
        node21 = inherited_model.objects.get(desc='21')
        node3 = inherited_model.objects.get(desc='3')
        assert node21.get_root().desc == '2'
        assert node3.get_root().desc == '3'

    def test_get_parent(self, inherited_model):
        node21 = inherited_model.objects.get(desc='21')
        node3 = inherited_model.objects.get(desc='3')
        assert node21.get_parent().desc == '2'
        assert node3.get_parent() is None

    def test_get_children(self, inherited_model):
        node21 = inherited_model.objects.get(desc='21')
        node3 = inherited_model.objects.get(desc='3')
        assert [node.desc for node in node21.get_children()] == ['211', '212']
        assert [node.desc for node in node3.get_children()] == []

    def test_get_children_count(self, inherited_model):
        node21 = inherited_model.objects.get(desc='21')
        node3 = inherited_model.objects.get(desc='3')
        assert node21.get_children_count() == 2
        assert node3.get_children_count() == 0

    def test_get_siblings(self, inherited_model):
        node21 = inherited_model.objects.get(desc='21')
        node3 = inherited_model.objects.get(desc='3')
        assert [node.desc for node in node21.get_siblings()] == ['21', '22']
        assert [node.desc for node in node3.get_siblings()] == ['1', '2', '3']

    def test_get_first_sibling(self, inherited_model):
        node21 = inherited_model.objects.get(desc='21')
        node3 = inherited_model.objects.get(desc='3')
        assert node21.get_first_sibling().desc == '21'
        assert node3.get_first_sibling().desc == '1'

    def test_get_prev_sibling(self, inherited_model):
        node21 = inherited_model.objects.get(desc='21')
        node3 = inherited_model.objects.get(desc='3')
        assert node21.get_prev_sibling() is None
        assert node3.get_prev_sibling().desc == '2'

    def test_get_next_sibling(self, inherited_model):
        node21 = inherited_model.objects.get(desc='21')
        node3 = inherited_model.objects.get(desc='3')
        assert node21.get_next_sibling().desc == '22'
        assert node3.get_next_sibling() is None

    def test_get_last_sibling(self, inherited_model):
        node21 = inherited_model.objects.get(desc='21')
        node3 = inherited_model.objects.get(desc='3')
        assert node21.get_last_sibling().desc == '22'
        assert node3.get_last_sibling().desc == '3'

    def test_get_first_child(self, inherited_model):
        node21 = inherited_model.objects.get(desc='21')
        node3 = inherited_model.objects.get(desc='3')
        assert node21.get_first_child().desc == '211'
        assert node3.get_first_child() is None

    def test_get_last_child(self, inherited_model):
        node21 = inherited_model.objects.get(desc='21')
        node3 = inherited_model.objects.get(desc='3')
        assert node21.get_last_child().desc == '212'
        assert node3.get_last_child() is None

    def test_get_ancestors(self, inherited_model):
        node21 = inherited_model.objects.get(desc='21')
        node3 = inherited_model.objects.get(desc='3')
        assert [node.desc for node in node21.get_ancestors()] == ['2']
        assert [node.desc for node in node3.get_ancestors()] == []

    def test_get_descendants(self, inherited_model):
        node21 = inherited_model.objects.get(desc='21')
        node3 = inherited_model.objects.get(desc='3')
        assert [node.desc for node in node21.get_descendants()] == [
            '211', '212']
        assert [node.desc for node in node3.get_descendants()] == []

    def test_get_descendant_count(self, inherited_model):
        node21 = inherited_model.objects.get(desc='21')
        node3 = inherited_model.objects.get(desc='3')
        assert node21.get_descendant_count() == 2
        assert node3.get_descendant_count() == 0

    def test_cascading_deletion(self, inherited_model):
        # Deleting a node by calling delete() on the inherited_model class
        # should delete descendants, even if those descendants are not
        # instances of inherited_model
        base_model = inherited_model.__bases__[0]

        node21 = inherited_model.objects.get(desc='21')
        node21.delete()
        node2 = base_model.objects.get(desc='2')
        for desc in ['21', '211', '212']:
            assert not base_model.objects.filter(desc=desc).exists()
        assert [node.desc for node in node2.get_descendants()] == ['22']


class TestMP_TreeAlphabet(TestTreeBase):
    @pytest.mark.skipif(
        not os.getenv('TREEBEARD_TEST_ALPHABET', False),
        reason='TREEBEARD_TEST_ALPHABET env variable not set.'
    )
    def test_alphabet(self, mpalphabet_model):
        """This isn't actually a test, it's an informational routine."""
        basealpha = numconv.BASE85
        got_err = False
        last_good = None
        for alphabetlen in range(3, len(basealpha) + 1):
            alphabet = basealpha[0:alphabetlen]
            assert len(alphabet) >= 3
            expected = [alphabet[0] + char for char in alphabet[1:]]
            expected.extend([alphabet[1] + char for char in alphabet])
            expected.append(alphabet[2] + alphabet[0])

            # remove all nodes
            mpalphabet_model.objects.all().delete()

            # change the model's alphabet
            mpalphabet_model.alphabet = alphabet
            mpalphabet_model.numconv_obj_ = None

            # insert root nodes
            for pos in range(len(alphabet) * 2):
                try:
                    mpalphabet_model.add_root(numval=pos)
                except:
                    got_err = True
                    break
            if got_err:
                break
            got = [obj.path
                   for obj in mpalphabet_model.objects.all()]
            if got != expected:
                break
            last_good = alphabet
        assert False, (
            'Best BASE85 based alphabet for your setup: {} (base {})'.format(
                last_good, len(last_good))
        )


class TestHelpers(TestTreeBase):

    @classmethod
    def setup_class(cls):
        for model in models.BASE_MODELS:
            model.load_bulk(BASE_DATA)
            for node in model.get_root_nodes():
                model.load_bulk(BASE_DATA, node)
            model.add_root(desc='5')

    @classmethod
    def teardown_class(cls):
        models.empty_models_tables(models.BASE_MODELS)

    def test_descendants_group_count_root(self, model):
        expected = [(o.desc, o.get_descendant_count())
                    for o in model.get_root_nodes()]
        got = [(o.desc, o.descendants_count)
               for o in model.get_descendants_group_count()]
        assert got == expected

    def test_descendants_group_count_node(self, model):
        parent = model.get_root_nodes().get(desc='2')
        expected = [(o.desc, o.get_descendant_count())
                    for o in parent.get_children()]
        got = [(o.desc, o.descendants_count)
               for o in model.get_descendants_group_count(parent)]
        assert got == expected


class TestMP_TreeSortedAutoNow(TestTreeBase):
    """
    The sorting mechanism used by treebeard when adding a node can fail if the
    ordering is using an "auto_now" field
    """

    def test_sorted_by_autonow_workaround(self, mpsortedautonow_model):
        # workaround
        for i in range(1, 5):
            mpsortedautonow_model.add_root(desc='node%d' % (i, ),
                                           created=datetime.datetime.now())

    def test_sorted_by_autonow_FAIL(self, mpsortedautonow_model):
        """
        This test asserts that we have a problem.
        fix this, somehow
        """
        mpsortedautonow_model.add_root(desc='node1')
        with pytest.raises(ValueError):
            mpsortedautonow_model.add_root(desc='node2')


class TestMP_TreeStepOverflow(TestTreeBase):
    def test_add_root(self, mpsmallstep_model):
        method = mpsmallstep_model.add_root
        for i in range(1, 10):
            method()
        with pytest.raises(PathOverflow):
            method()

    def test_add_child(self, mpsmallstep_model):
        root = mpsmallstep_model.add_root()
        method = root.add_child
        for i in range(1, 10):
            method()
        with pytest.raises(PathOverflow):
            method()

    def test_add_sibling(self, mpsmallstep_model):
        root = mpsmallstep_model.add_root()
        for i in range(1, 10):
            root.add_child()
        positions = ('first-sibling', 'left', 'right', 'last-sibling')
        for pos in positions:
            with pytest.raises(PathOverflow):
                root.get_last_child().add_sibling(pos)

    def test_move(self, mpsmallstep_model):
        root = mpsmallstep_model.add_root()
        for i in range(1, 10):
            root.add_child()
        newroot = mpsmallstep_model.add_root()
        targets = [(root, ['first-child', 'last-child']),
                   (root.get_first_child(), ['first-sibling',
                                             'left',
                                             'right',
                                             'last-sibling'])]
        for target, positions in targets:
            for pos in positions:
                with pytest.raises(PathOverflow):
                    newroot.move(target, pos)


class TestMP_TreeShortPath(TestTreeBase):
    """Test a tree with a very small path field (max_length=4) and a
    steplen of 1
    """

    def test_short_path(self, mpshortnotsorted_model):
        obj = mpshortnotsorted_model.add_root()
        obj = obj.add_child().add_child().add_child()
        with pytest.raises(PathOverflow):
            obj.add_child()


class TestMP_TreeFindProblems(TestTreeBase):
    def test_find_problems(self, mpalphabet_model):
        mpalphabet_model.alphabet = '01234'
        mpalphabet_model(path='01', depth=1, numchild=0, numval=0).save()
        mpalphabet_model(path='1', depth=1, numchild=0, numval=0).save()
        mpalphabet_model(path='111', depth=1, numchild=0, numval=0).save()
        mpalphabet_model(path='abcd', depth=1, numchild=0, numval=0).save()
        mpalphabet_model(path='qa#$%!', depth=1, numchild=0, numval=0).save()
        mpalphabet_model(path='0201', depth=2, numchild=0, numval=0).save()
        mpalphabet_model(path='020201', depth=3, numchild=0, numval=0).save()
        mpalphabet_model(path='03', depth=1, numchild=2, numval=0).save()
        mpalphabet_model(path='0301', depth=2, numchild=0, numval=0).save()
        mpalphabet_model(path='030102', depth=3, numchild=10, numval=0).save()
        mpalphabet_model(path='04', depth=10, numchild=1, numval=0).save()
        mpalphabet_model(path='0401', depth=20, numchild=0, numval=0).save()

        def got(ids):
            return [o.path for o in
                    mpalphabet_model.objects.filter(id__in=ids)]

        (evil_chars, bad_steplen, orphans, wrong_depth, wrong_numchild) = (
            mpalphabet_model.find_problems())
        assert ['abcd', 'qa#$%!'] == got(evil_chars)
        assert ['1', '111'] == got(bad_steplen)
        assert ['0201', '020201'] == got(orphans)
        assert ['03', '0301', '030102'] == got(wrong_numchild)
        assert ['04', '0401'] == got(wrong_depth)


class TestMP_TreeFix(TestTreeBase):

    expected_no_holes = {
        models.MP_TestNodeShortPath: [
            ('1', 'b', 1, 2),
            ('11', 'u', 2, 1),
            ('111', 'i', 3, 1),
            ('1111', 'e', 4, 0),
            ('12', 'o', 2, 0),
            ('2', 'd', 1, 0),
            ('3', 'g', 1, 0),
            ('4', 'a', 1, 4),
            ('41', 'a', 2, 0),
            ('42', 'a', 2, 0),
            ('43', 'u', 2, 1),
            ('431', 'i', 3, 1),
            ('4311', 'e', 4, 0),
            ('44', 'o', 2, 0)],
        models.MP_TestSortedNodeShortPath: [
            ('1', 'a', 1, 4),
            ('11', 'a', 2, 0),
            ('12', 'a', 2, 0),
            ('13', 'o', 2, 0),
            ('14', 'u', 2, 1),
            ('141', 'i', 3, 1),
            ('1411', 'e', 4, 0),
            ('2', 'b', 1, 2),
            ('21', 'o', 2, 0),
            ('22', 'u', 2, 1),
            ('221', 'i', 3, 1),
            ('2211', 'e', 4, 0),
            ('3', 'd', 1, 0),
            ('4', 'g', 1, 0)]}
    expected_with_holes = {
        models.MP_TestNodeShortPath: [
            ('1', 'b', 1, 2),
            ('13', 'u', 2, 1),
            ('134', 'i', 3, 1),
            ('1343', 'e', 4, 0),
            ('14', 'o', 2, 0),
            ('2', 'd', 1, 0),
            ('3', 'g', 1, 0),
            ('4', 'a', 1, 4),
            ('41', 'a', 2, 0),
            ('42', 'a', 2, 0),
            ('43', 'u', 2, 1),
            ('434', 'i', 3, 1),
            ('4343', 'e', 4, 0),
            ('44', 'o', 2, 0)],
        models.MP_TestSortedNodeShortPath: [
            ('1', 'b', 1, 2),
            ('13', 'u', 2, 1),
            ('134', 'i', 3, 1),
            ('1343', 'e', 4, 0),
            ('14', 'o', 2, 0),
            ('2', 'd', 1, 0),
            ('3', 'g', 1, 0),
            ('4', 'a', 1, 4),
            ('41', 'a', 2, 0),
            ('42', 'a', 2, 0),
            ('43', 'u', 2, 1),
            ('434', 'i', 3, 1),
            ('4343', 'e', 4, 0),
            ('44', 'o', 2, 0)]}

    def got(self, model):
        return [(o.path, o.desc, o.get_depth(), o.get_children_count())
                for o in model.get_tree()]

    def add_broken_test_data(self, model):
        model(path='4', depth=2, numchild=2, desc='a').save()
        model(path='13', depth=1000, numchild=0, desc='u').save()
        model(path='14', depth=4, numchild=500, desc='o').save()
        model(path='134', depth=321, numchild=543, desc='i').save()
        model(path='1343', depth=321, numchild=543, desc='e').save()
        model(path='42', depth=1, numchild=1, desc='a').save()
        model(path='43', depth=1000, numchild=0, desc='u').save()
        model(path='44', depth=4, numchild=500, desc='o').save()
        model(path='434', depth=321, numchild=543, desc='i').save()
        model(path='4343', depth=321, numchild=543, desc='e').save()
        model(path='41', depth=1, numchild=1, desc='a').save()
        model(path='3', depth=221, numchild=322, desc='g').save()
        model(path='1', depth=10, numchild=3, desc='b').save()
        model(path='2', depth=10, numchild=3, desc='d').save()

    def test_fix_tree_non_destructive(self, mpshort_model):
        self.add_broken_test_data(mpshort_model)
        mpshort_model.fix_tree(destructive=False)
        got = self.got(mpshort_model)
        expected = self.expected_with_holes[mpshort_model]
        assert got == expected
        mpshort_model.find_problems()

    def test_fix_tree_destructive(self, mpshort_model):
        self.add_broken_test_data(mpshort_model)
        mpshort_model.fix_tree(destructive=True)
        got = self.got(mpshort_model)
        expected = self.expected_no_holes[mpshort_model]
        assert got == expected
        mpshort_model.find_problems()

    def test_fix_tree_with_fix_paths(self, mpshort_model):
        self.add_broken_test_data(mpshort_model)
        mpshort_model.fix_tree(fix_paths=True)
        got = self.got(mpshort_model)
        expected = self.expected_no_holes[mpshort_model]
        assert got == expected
        mpshort_model.find_problems()


class TestIssues(TestTreeBase):
    # test for http://code.google.com/p/django-treebeard/issues/detail?id=14

    def test_many_to_many_django_user_anonymous(self, mpm2muser_model):
        # Using AnonymousUser() in the querysets will expose non-treebeard
        # related problems in Django 1.0
        #
        # Postgres:
        #   ProgrammingError: can't adapt
        # SQLite:
        #   InterfaceError: Error binding parameter 4 - probably unsupported
        #   type.
        # MySQL compared a string to an integer field:
        #   `treebeard_mp_testissue14_users`.`user_id` = 'AnonymousUser'
        #
        # Using a None field instead works (will be translated to IS NULL).
        #
        # anonuserobj = AnonymousUser()
        anonuserobj = None

        def qs_check(qs, expected):
            assert [o.name for o in qs] == expected

        def qs_check_first_or_user(expected, root, user):
            qs_check(
                root.get_children().filter(Q(name="first") | Q(users=user)),
                expected)

        user = User.objects.create_user('test_user', 'test@example.com',
                                        'testpasswd')
        user.save()
        root = mpm2muser_model.add_root(name="the root node")

        root.add_child(name="first")
        second = root.add_child(name="second")

        qs_check(root.get_children(), ['first', 'second'])
        qs_check(root.get_children().filter(Q(name="first")), ['first'])
        qs_check(root.get_children().filter(Q(users=user)), [])

        qs_check_first_or_user(['first'], root, user)

        qs_check_first_or_user(['first', 'second'], root, anonuserobj)

        user = User.objects.get(username="test_user")
        second.users.add(user)
        qs_check_first_or_user(['first', 'second'], root, user)

        qs_check_first_or_user(['first'], root, anonuserobj)


class TestMoveNodeForm(TestNonEmptyTree):
    def _get_nodes_list(self, nodes):
        return [(pk, '%sNode %s' % ('&nbsp;' * 4 * (depth - 1), pk))
                for pk, depth in nodes]

    def _assert_nodes_in_choices(self, form, nodes):
        choices = form.fields['_ref_node_id'].choices
        assert None == choices.pop(0)[0]
        assert nodes == [(choice[0], choice[1]) for choice in choices]

    def _move_node_helper(self, node, safe_parent_nodes):
        form_class = movenodeform_factory(type(node))
        form = form_class(instance=node)
        assert ['desc', '_position', '_ref_node_id'] == list(
            form.base_fields.keys())
        got = [choice[0] for choice in form.fields['_position'].choices]
        assert ['first-child', 'left', 'right'] == got
        nodes = self._get_nodes_list(safe_parent_nodes)
        self._assert_nodes_in_choices(form, nodes)

    def _get_node_ids_and_depths(self, nodes):
        return [(node.pk, node.get_depth()) for node in nodes]

    def test_form_root_node(self, model):
        nodes = list(model.get_tree())
        node = nodes.pop(0)
        safe_parent_nodes = self._get_node_ids_and_depths(nodes)
        self._move_node_helper(node, safe_parent_nodes)

    def test_form_leaf_node(self, model):
        nodes = list(model.get_tree())
        safe_parent_nodes = self._get_node_ids_and_depths(nodes)
        node = nodes.pop()
        self._move_node_helper(node, safe_parent_nodes)

    def test_form_admin(self, model):
        request = None
        nodes = list(model.get_tree())
        safe_parent_nodes = self._get_node_ids_and_depths(nodes)
        for node in model.objects.all():
            site = AdminSite()
            form_class = movenodeform_factory(model)
            admin_class = admin_factory(form_class)
            ma = admin_class(model, site)
            got = list(ma.get_form(request).base_fields.keys())
            desc_pos_refnodeid = ['desc', '_position', '_ref_node_id']
            assert desc_pos_refnodeid == got
            got = ma.get_fieldsets(request)
            expected = [(None, {'fields': desc_pos_refnodeid})]
            assert got == expected
            got = ma.get_fieldsets(request, node)
            assert got == expected
            form = ma.get_form(request)()
            nodes = self._get_nodes_list(safe_parent_nodes)
            self._assert_nodes_in_choices(form, nodes)


class TestModelAdmin(TestNonEmptyTree):
    def test_default_fields(self, model):
        site = AdminSite()
        form_class = movenodeform_factory(model)
        admin_class = admin_factory(form_class)
        ma = admin_class(model, site)
        assert list(ma.get_form(None).base_fields.keys()) == [
            'desc', '_position', '_ref_node_id']


class TestSortedForm(TestTreeSorted):
    def test_sorted_form(self, sorted_model):
        sorted_model.add_root(val1=3, val2=3, desc='zxy')
        sorted_model.add_root(val1=1, val2=4, desc='bcd')
        sorted_model.add_root(val1=2, val2=5, desc='zxy')
        sorted_model.add_root(val1=3, val2=3, desc='abc')
        sorted_model.add_root(val1=4, val2=1, desc='fgh')
        sorted_model.add_root(val1=3, val2=3, desc='abc')
        sorted_model.add_root(val1=2, val2=2, desc='qwe')
        sorted_model.add_root(val1=3, val2=2, desc='vcx')

        form_class = movenodeform_factory(sorted_model)
        form = form_class()
        assert list(form.fields.keys()) == ['val1', 'val2', 'desc',
                                            '_position', '_ref_node_id']

        form = form_class(instance=sorted_model.objects.get(desc='bcd'))
        assert list(form.fields.keys()) == ['val1', 'val2', 'desc',
                                            '_position', '_ref_node_id']
        assert 'id__position' in str(form)
        assert 'id__ref_node_id' in str(form)


class TestForm(TestNonEmptyTree):
    def test_form(self, model):
        form_class = movenodeform_factory(model)
        form = form_class()
        assert list(form.fields.keys()) == ['desc', '_position',
                                            '_ref_node_id']

        form = form_class(instance=model.objects.get(desc='1'))
        assert list(form.fields.keys()) == ['desc', '_position',
                                            '_ref_node_id']
        assert 'id__position' in str(form)
        assert 'id__ref_node_id' in str(form)

    def test_move_node_form(self, model):
        form_class = movenodeform_factory(model)

        bad_node = model.objects.get(desc='1').add_child(
            desc='Benign<script>alert("Compromised");</script>'
        )

        form = form_class(instance=bad_node)
        rendered_html = form.as_p()
        assert "Benign" in rendered_html
        assert "<script>" not in rendered_html
        assert "&lt;script&gt;" in rendered_html

    def test_get_position_ref_node(self, model):
        form_class = movenodeform_factory(model)

        instance_parent = model.objects.get(desc='1')
        form = form_class(instance=instance_parent)
        assert form._get_position_ref_node(instance_parent) == {
            '_position': 'first-child',
            '_ref_node_id': ''
        }

        instance_child = model.objects.get(desc='21')
        form = form_class(instance=instance_child)
        assert form._get_position_ref_node(instance_child) == {
            '_position': 'first-child',
            '_ref_node_id': model.objects.get(desc='2').pk
        }

        instance_grandchild = model.objects.get(desc='22')
        form = form_class(instance=instance_grandchild)
        assert form._get_position_ref_node(instance_grandchild) == {
            '_position': 'right',
            '_ref_node_id': model.objects.get(desc='21').pk
        }

        instance_grandchild = model.objects.get(desc='231')
        form = form_class(instance=instance_grandchild)
        assert form._get_position_ref_node(instance_grandchild) == {
            '_position': 'first-child',
            '_ref_node_id': model.objects.get(desc='23').pk
        }

    def test_clean_cleaned_data(self, model):
        instance_parent = model.objects.get(desc='1')
        _position = 'first-child'
        _ref_node_id = ''
        form_class = movenodeform_factory(model)
        form = form_class(
            instance=instance_parent,
            data={
                '_position': _position,
                '_ref_node_id': _ref_node_id,
                'desc': instance_parent.desc
            }
        )
        assert form.is_valid()
        assert form._clean_cleaned_data() == (_position, _ref_node_id)

    def test_save_edit(self, model):
        instance_parent = model.objects.get(desc='1')
        original_count = len(model.objects.all())
        form_class = movenodeform_factory(model)
        form = form_class(
            instance=instance_parent,
            data={
                '_position': 'first-child',
                '_ref_node_id': model.objects.get(desc='2').pk,
                'desc': instance_parent.desc
            }
        )
        assert form.is_valid()
        saved_instance = form.save()
        assert original_count == model.objects.all().count()
        assert saved_instance.get_children_count() == 0
        assert saved_instance.get_depth() == 2
        assert not saved_instance.is_root()
        assert saved_instance.is_leaf()

        # Return to original state
        form_class = movenodeform_factory(model)
        form = form_class(
            instance=saved_instance,
            data={
                '_position': 'first-child',
                '_ref_node_id': '',
                'desc': saved_instance.desc
            }
        )
        assert form.is_valid()
        restored_instance = form.save()
        assert original_count == model.objects.all().count()
        assert restored_instance.get_children_count() == 0
        assert restored_instance.get_depth() == 1
        assert restored_instance.is_root()
        assert restored_instance.is_leaf()

    def test_save_new(self, model):
        original_count = model.objects.all().count()
        assert original_count == 10
        _position = 'first-child'
        form_class = movenodeform_factory(model)
        form = form_class(
            data={'_position': _position, 'desc': 'New Form Test'})
        assert form.is_valid()
        assert form.save() is not None
        assert original_count < model.objects.all().count()

    def test_save_new_with_pk_set(self, model):
        """
        If the model is using a natural primary key then it will be
        already set when the instance is inserted.
        """
        original_count = model.objects.all().count()
        assert original_count == 10
        _position = 'first-child'
        form_class = movenodeform_factory(model)
        form = form_class(
            data={'_position': _position, 'id': 999999, 'desc': 'New Form Test'})
        assert form.is_valid()
        # Fake a natural key by updating the instance directly, because
        # the model form will have removed the id from cleaned data because
        # it thinks it is an AutoField.
        form.instance.id = 999999
        assert form.save() is not None
        assert original_count < model.objects.all().count()


class TestAdminTreeTemplateTags(TestCase):
    def test_treebeard_css(self):
        template = Template("{% load admin_tree %}{% treebeard_css %}")
        context = Context()
        rendered = template.render(context)
        expected = ('<link rel="stylesheet" type="text/css" '
                    'href="' + static('treebeard/treebeard-admin.css') + '"/>')
        assert expected == rendered

    def test_treebeard_js(self):
        template = Template("{% load admin_tree %}{% treebeard_js %}")
        context = Context()
        rendered = template.render(context)
        expected = ('<script type="text/javascript" src="jsi18n"></script>'
                    '<script type="text/javascript" '
                    'src="' + static('treebeard/treebeard-admin.js') + '"></script>'
                    '<script>(function($){'
                    'jQuery = $.noConflict(true);'
                    '})(django.jQuery);</script>'
                    '<script type="text/javascript" '
                    'src="' + static('treebeard/jquery-ui-1.8.5.custom.min.js') + '"></script>')
        assert expected == rendered


class TestAdminTree(TestNonEmptyTree):
    template = Template('{% load admin_tree %}{% spaceless %}'
                        '{% result_tree cl request %}{% endspaceless %}')

    def test_result_tree(self, model_without_proxy):
        """
        Verifies that inclusion tag result_list generates a table when with
        default ModelAdmin settings.
        """
        model = model_without_proxy
        request = RequestFactory().get('/admin/tree/')
        request.user = AnonymousUser()
        site = AdminSite()
        form_class = movenodeform_factory(model)
        admin_class = admin_factory(form_class)
        m = admin_class(model, site)
        list_display = m.get_list_display(request)
        list_display_links = m.get_list_display_links(request, list_display)
        cl = ChangeList(request, model, list_display, list_display_links,
                        m.list_filter, m.date_hierarchy, m.search_fields,
                        m.list_select_related, m.list_per_page,
                        m.list_max_show_all, m.list_editable, m, None)
        cl.formset = None
        context = Context({'cl': cl,
                           'request': request})
        table_output = self.template.render(context)
        # We have the same amount of drag handlers as objects
        drag_handler = '<td class="drag-handler"><span>&nbsp;</span></td>'
        assert table_output.count(drag_handler) == model.objects.count()
        # All nodes are in the result tree
        for object in model.objects.all():
            url = cl.url_for_result(object)
            node = '<a href="%s">Node %s</a>' % (url, object.pk)
            assert node in table_output
        # Unfiltered
        assert '<input type="hidden" id="has-filters" value="0"/>' in \
               table_output

    def test_unicode_result_tree(self, model_with_unicode):
        """
        Verifies that inclusion tag result_list generates a table when with
        default ModelAdmin settings.
        """
        model = model_with_unicode
        # Add a unicode description
        model.add_root(desc='áéîøü')
        request = RequestFactory().get('/admin/tree/')
        request.user = AnonymousUser()
        site = AdminSite()
        form_class = movenodeform_factory(model)
        ModelAdmin = admin_factory(form_class)

        class UnicodeModelAdmin(ModelAdmin):
            list_display = ('__str__', 'desc')

        m = UnicodeModelAdmin(model, site)
        list_display = m.get_list_display(request)
        list_display_links = m.get_list_display_links(request, list_display)
        cl = ChangeList(request, model, list_display, list_display_links,
                        m.list_filter, m.date_hierarchy, m.search_fields,
                        m.list_select_related, m.list_per_page,
                        m.list_max_show_all, m.list_editable, m, None)
        cl.formset = None
        context = Context({'cl': cl,
                           'request': request})
        table_output = self.template.render(context)
        # We have the same amount of drag handlers as objects
        drag_handler = '<td class="drag-handler"><span>&nbsp;</span></td>'
        assert table_output.count(drag_handler) == model.objects.count()
        # All nodes are in the result tree
        for object in model.objects.all():
            url = cl.url_for_result(object)
            node = '<a href="%s">%s</a>' % (url, object.desc)
            assert node in table_output
        # Unfiltered
        assert '<input type="hidden" id="has-filters" value="0"/>' in \
               table_output

    def test_result_filtered(self, model_without_proxy):
        """ Test template changes with filters or pagination.
        """
        model = model_without_proxy
        # Filtered GET
        request = RequestFactory().get('/admin/tree/?desc=1')
        request.user = AnonymousUser()
        site = AdminSite()
        form_class = movenodeform_factory(model)
        admin_class = admin_factory(form_class)
        m = admin_class(model, site)
        list_display = m.get_list_display(request)
        list_display_links = m.get_list_display_links(request, list_display)
        cl = ChangeList(request, model, list_display, list_display_links,
                        m.list_filter, m.date_hierarchy, m.search_fields,
                        m.list_select_related, m.list_per_page,
                        m.list_max_show_all, m.list_editable, m, None)
        cl.formset = None
        context = Context({'cl': cl,
                           'request': request})
        table_output = self.template.render(context)
        # Filtered
        assert '<input type="hidden" id="has-filters" value="1"/>' in \
               table_output

        # Not Filtered GET, it should ignore pagination
        request = RequestFactory().get('/admin/tree/?p=1')
        request.user = AnonymousUser()
        list_display = m.get_list_display(request)
        list_display_links = m.get_list_display_links(request, list_display)
        cl = ChangeList(request, model, list_display, list_display_links,
                        m.list_filter, m.date_hierarchy, m.search_fields,
                        m.list_select_related, m.list_per_page,
                        m.list_max_show_all, m.list_editable, m, None)
        cl.formset = None
        context = Context({'cl': cl,
                           'request': request})
        table_output = self.template.render(context)
        # Not Filtered
        assert '<input type="hidden" id="has-filters" value="0"/>' in \
               table_output

        # Not Filtered GET, it should ignore all
        request = RequestFactory().get('/admin/tree/?all=1')
        request.user = AnonymousUser()
        list_display = m.get_list_display(request)
        list_display_links = m.get_list_display_links(request, list_display)
        cl = ChangeList(request, model, list_display, list_display_links,
                        m.list_filter, m.date_hierarchy, m.search_fields,
                        m.list_select_related, m.list_per_page,
                        m.list_max_show_all, m.list_editable, m, None)
        cl.formset = None
        context = Context({'cl': cl,
                           'request': request})
        table_output = self.template.render(context)
        # Not Filtered
        assert '<input type="hidden" id="has-filters" value="0"/>' in \
               table_output


class TestAdminTreeList(TestNonEmptyTree):
    template = Template('{% load admin_tree_list %}{% spaceless %}'
                        '{% result_tree cl request %}{% endspaceless %}')

    def test_result_tree_list(self, model_without_proxy):
        """
        Verifies that inclusion tag result_list generates a table when with
        default ModelAdmin settings.
        """
        model = model_without_proxy
        request = RequestFactory().get('/admin/tree/')
        request.user = AnonymousUser()
        site = AdminSite()
        form_class = movenodeform_factory(model)
        admin_class = admin_factory(form_class)
        m = admin_class(model, site)
        list_display = m.get_list_display(request)
        list_display_links = m.get_list_display_links(request, list_display)
        cl = ChangeList(request, model, list_display, list_display_links,
                        m.list_filter, m.date_hierarchy, m.search_fields,
                        m.list_select_related, m.list_per_page,
                        m.list_max_show_all, m.list_editable, m, None)
        cl.formset = None
        context = Context({'cl': cl,
                           'request': request})
        table_output = self.template.render(context)
<<<<<<< HEAD

        output_template = '<li><a href="%s/" >Node %s</a>'
=======
        output_template = '<li><a href="%s/" >Node %i</a>'
>>>>>>> d3116f33
        for object in model.objects.all():
            expected_output = output_template % (object.pk, object.pk)
            assert expected_output in table_output

    def test_result_tree_list_with_action(self, model_without_proxy):
        model = model_without_proxy
        request = RequestFactory().get('/admin/tree/')
        request.user = AnonymousUser()
        site = AdminSite()
        form_class = movenodeform_factory(model)
        admin_class = admin_factory(form_class)
        m = admin_class(model, site)
        list_display = m.get_list_display(request)
        list_display_links = m.get_list_display_links(request, list_display)
        cl = ChangeList(request, model, list_display, list_display_links,
                        m.list_filter, m.date_hierarchy, m.search_fields,
                        m.list_select_related, m.list_per_page,
                        m.list_max_show_all, m.list_editable, m, None)
        cl.formset = None
        context = Context({'cl': cl,
                           'request': request,
                           'action_form': True})
        table_output = self.template.render(context)
        output_template = ('<input type="checkbox" class="action-select" '
                           'value="%s" name="_selected_action" />'
<<<<<<< HEAD
                           '<a href="%s/" >Node %s</a>')
=======
                           '<a href="%s/" >Node %i</a>')
>>>>>>> d3116f33

        for object in model.objects.all():
            expected_output = output_template % (object.pk, object.pk,
                                                 object.pk)
            assert expected_output in table_output

    def test_result_tree_list_with_get(self, model_without_proxy):
        model = model_without_proxy
        # Test t GET parameter with value id
        request = RequestFactory().get(
            '/admin/tree/?{0}=id'.format(TO_FIELD_VAR))
        request.user = AnonymousUser()
        site = AdminSite()
        admin_register_all(site)
        form_class = movenodeform_factory(model)
        admin_class = admin_factory(form_class)
        m = admin_class(model, site)
        list_display = m.get_list_display(request)
        list_display_links = m.get_list_display_links(request, list_display)
        cl = ChangeList(request, model, list_display, list_display_links,
                        m.list_filter, m.date_hierarchy, m.search_fields,
                        m.list_select_related, m.list_per_page,
                        m.list_max_show_all, m.list_editable, m, None)
        cl.formset = None
        context = Context({'cl': cl,
                           'request': request})
        table_output = self.template.render(context)
        output_template = "opener.dismissRelatedLookupPopup(window, '%s');"
        for object in model.objects.all():
            expected_output = output_template % object.pk
            assert expected_output in table_output


class TestTreeAdmin(TestNonEmptyTree):
    site = AdminSite()

    def _create_superuser(self, username):
        return User.objects.create(username=username, is_superuser=True)

    def _mocked_authenticated_request(self, url, user):
        request_factory = RequestFactory()
        request = request_factory.get(url)
        request.user = user
        return request

    def _mocked_request(self, data):
        request_factory = RequestFactory()
        request = request_factory.post('/', data=data)
        setattr(request, 'session', 'session')
        messages = FallbackStorage(request)
        setattr(request, '_messages', messages)
        return request

    def _get_admin_obj(self, model_class):
        form_class = movenodeform_factory(model_class)
        admin_class = admin_factory(form_class)
        return admin_class(model_class, self.site)

    def test_changelist_view(self):
        tmp_user = self._create_superuser('changelist_tmp')
        request = self._mocked_authenticated_request('/', tmp_user)
        admin_obj = self._get_admin_obj(models.AL_TestNode)
        admin_obj.changelist_view(request)
        assert admin_obj.change_list_template == 'admin/tree_list.html'

        admin_obj = self._get_admin_obj(models.MP_TestNode)
        admin_obj.changelist_view(request)
        assert admin_obj.change_list_template != 'admin/tree_list.html'

    def test_get_node(self, model):
        admin_obj = self._get_admin_obj(model)
        target = model.objects.get(desc='2')
        assert admin_obj.get_node(target.pk) == target

    def test_move_node_validate_keyerror(self, model):
        admin_obj = self._get_admin_obj(model)
        request = self._mocked_request(data={})
        response = admin_obj.move_node(request)
        assert response.status_code == 400
        request = self._mocked_request(data={'node_id': 1})
        response = admin_obj.move_node(request)
        assert response.status_code == 400

    def test_move_node_validate_valueerror(self, model):
        admin_obj = self._get_admin_obj(model)
        request = self._mocked_request(data={'node_id': 1,
                                             'sibling_id': 2,
                                             'as_child': 'invalid'})
        response = admin_obj.move_node(request)
        assert response.status_code == 400

    def test_move_validate_missing_nodeorderby(self, model):
        node = model.objects.get(desc='231')
        admin_obj = self._get_admin_obj(model)
        request = self._mocked_request(data={})
        response = admin_obj.try_to_move_node(True, node, 'sorted-child',
                                              request, target=node)
        assert response.status_code == 400

        response = admin_obj.try_to_move_node(True, node, 'sorted-sibling',
                                              request, target=node)
        assert response.status_code == 400

    def test_move_validate_invalid_pos(self, model):
        node = model.objects.get(desc='231')
        admin_obj = self._get_admin_obj(model)
        request = self._mocked_request(data={})
        response = admin_obj.try_to_move_node(True, node, 'invalid_pos',
                                              request, target=node)
        assert response.status_code == 400

    def test_move_validate_to_descendant(self, model):
        node = model.objects.get(desc='2')
        target = model.objects.get(desc='231')
        admin_obj = self._get_admin_obj(model)
        request = self._mocked_request(data={})
        response = admin_obj.try_to_move_node(True, node, 'first-sibling',
                                              request, target)
        assert response.status_code == 400

    def test_move_left(self, model):
        node = model.objects.get(desc='231')
        target = model.objects.get(desc='2')

        admin_obj = self._get_admin_obj(model)
        request = self._mocked_request(data={'node_id': node.pk,
                                             'sibling_id': target.pk,
                                             'as_child': 0})
        response = admin_obj.move_node(request)
        assert response.status_code == 200
        expected = [('1', 1, 0),
                    ('231', 1, 0),
                    ('2', 1, 4),
                    ('21', 2, 0),
                    ('22', 2, 0),
                    ('23', 2, 0),
                    ('24', 2, 0),
                    ('3', 1, 0),
                    ('4', 1, 1),
                    ('41', 2, 0)]
        assert self.got(model) == expected

    def test_move_last_child(self, model):
        node = model.objects.get(desc='231')
        target = model.objects.get(desc='2')

        admin_obj = self._get_admin_obj(model)
        request = self._mocked_request(data={'node_id': node.pk,
                                             'sibling_id': target.pk,
                                             'as_child': 1})
        response = admin_obj.move_node(request)
        assert response.status_code == 200
        expected = [('1', 1, 0),
                    ('2', 1, 5),
                    ('21', 2, 0),
                    ('22', 2, 0),
                    ('23', 2, 0),
                    ('24', 2, 0),
                    ('231', 2, 0),
                    ('3', 1, 0),
                    ('4', 1, 1),
                    ('41', 2, 0)]
        assert self.got(model) == expected


class TestMPFormPerformance(TestCase):
    @classmethod
    def setup_class(cls):
        cls.model = models.MP_TestNode
        cls.model.load_bulk(BASE_DATA)

    def test_form_add_subtree_no_of_queries(self):
        form_class = movenodeform_factory(self.model)
        form = form_class()
        with self.assertNumQueries(len(self.model.get_root_nodes()) + 1):
            form.mk_dropdown_tree(self.model)<|MERGE_RESOLUTION|>--- conflicted
+++ resolved
@@ -2570,12 +2570,7 @@
         context = Context({'cl': cl,
                            'request': request})
         table_output = self.template.render(context)
-<<<<<<< HEAD
-
-        output_template = '<li><a href="%s/" >Node %s</a>'
-=======
         output_template = '<li><a href="%s/" >Node %i</a>'
->>>>>>> d3116f33
         for object in model.objects.all():
             expected_output = output_template % (object.pk, object.pk)
             assert expected_output in table_output
@@ -2601,11 +2596,7 @@
         table_output = self.template.render(context)
         output_template = ('<input type="checkbox" class="action-select" '
                            'value="%s" name="_selected_action" />'
-<<<<<<< HEAD
-                           '<a href="%s/" >Node %s</a>')
-=======
                            '<a href="%s/" >Node %i</a>')
->>>>>>> d3116f33
 
         for object in model.objects.all():
             expected_output = output_template % (object.pk, object.pk,
