--- conflicted
+++ resolved
@@ -1763,7 +1763,19 @@
         assert node21.get_descendant_count() == 2
         assert node3.get_descendant_count() == 0
 
-<<<<<<< HEAD
+    def test_cascading_deletion(self, inherited_model):
+        # Deleting a node by calling delete() on the inherited_model class
+        # should delete descendants, even if those descendants are not
+        # instances of inherited_model
+        base_model = inherited_model.__bases__[0]
+
+        node21 = inherited_model.objects.get(desc='21')
+        node21.delete()
+        node2 = base_model.objects.get(desc='2')
+        for desc in ['21', '211', '212']:
+            assert not base_model.objects.filter(desc=desc).exists()
+        assert [node.desc for node in node2.get_descendants()] == ['22']
+
     def test_save_new_using_form(self, inherited_model):
         original_count = inherited_model.objects.all().count()
         assert original_count == 2
@@ -1788,20 +1800,7 @@
         assert form.is_valid()
         assert form.save() is not None
         assert original_count < inherited_model.objects.all().count()
-=======
-    def test_cascading_deletion(self, inherited_model):
-        # Deleting a node by calling delete() on the inherited_model class
-        # should delete descendants, even if those descendants are not
-        # instances of inherited_model
-        base_model = inherited_model.__bases__[0]
-
-        node21 = inherited_model.objects.get(desc='21')
-        node21.delete()
-        node2 = base_model.objects.get(desc='2')
-        for desc in ['21', '211', '212']:
-            assert not base_model.objects.filter(desc=desc).exists()
-        assert [node.desc for node in node2.get_descendants()] == ['22']
->>>>>>> c2aa6a2f
+
 
 
 class TestMP_TreeAlphabet(TestTreeBase):
